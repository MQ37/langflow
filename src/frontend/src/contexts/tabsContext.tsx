--- conflicted
+++ resolved
@@ -57,12 +57,12 @@
   getTweak: {},
   paste: (
     selection: { nodes: any; edges: any },
-    position: { x: number; y: number; paneX?: number; paneY?: number },
+    position: { x: number; y: number; paneX?: number; paneY?: number }
   ) => {},
 };
 
 export const TabsContext = createContext<TabsContextType>(
-  TabsContextInitialValue,
+  TabsContextInitialValue
 );
 
 export function TabsProvider({ children }: { children: ReactNode }) {
@@ -104,7 +104,7 @@
       });
       window.localStorage.setItem(
         "tabsData",
-        JSON.stringify({ tabId, flows: Saveflows, id }),
+        JSON.stringify({ tabId, flows: Saveflows, id })
       );
     }
   }
@@ -236,7 +236,7 @@
   function updateNodeEdges(
     flow: FlowType,
     node: NodeType,
-    template: APIClassType,
+    template: APIClassType
   ) {
     flow.data.edges.forEach((edge) => {
       if (edge.source === node.id) {
@@ -256,7 +256,7 @@
   function updateNodeTemplate(node: NodeType, template: APIClassType) {
     node.data.node.template = updateTemplate(
       template["template"] as unknown as APITemplateType,
-      node.data.node.template as APITemplateType,
+      node.data.node.template as APITemplateType
     );
   }
 
@@ -282,11 +282,7 @@
   ) {
     // create a data URI with the current flow data
     const jsonString = `data:text/json;chatset=utf-8,${encodeURIComponent(
-<<<<<<< HEAD
       JSON.stringify({ ...flow, name: flowName, description: flowDescription })
-=======
-      JSON.stringify(flow),
->>>>>>> cd879912
     )}`;
 
     // create a link element and set its properties
@@ -308,7 +304,7 @@
   function downloadFlows() {
     downloadFlowsFromDatabase().then((flows) => {
       const jsonString = `data:text/json;chatset=utf-8,${encodeURIComponent(
-        JSON.stringify(flows),
+        JSON.stringify(flows)
       )}`;
 
       // create a link element and set its properties
@@ -395,7 +391,7 @@
 
   function paste(
     selectionInstance,
-    position: { x: number; y: number; paneX?: number; paneY?: number },
+    position: { x: number; y: number; paneX?: number; paneY?: number }
   ) {
     let minimumX = Infinity;
     let minimumY = Infinity;
@@ -476,7 +472,7 @@
           animated: targetHandle.split("|")[0] === "Text",
           selected: false,
         },
-        edges.map((e) => ({ ...e, selected: false })),
+        edges.map((e) => ({ ...e, selected: false }))
       );
     });
     reactFlowInstance.setEdges(edges);
@@ -484,7 +480,7 @@
 
   const addFlow = async (
     flow?: FlowType,
-    newProject?: Boolean,
+    newProject?: Boolean
   ): Promise<String> => {
     if (newProject) {
       let flowData = extractDataFromFlow(flow);
@@ -515,7 +511,7 @@
     } else {
       paste(
         { nodes: flow.data.nodes, edges: flow.data.edges },
-        { x: 10, y: 10 },
+        { x: 10, y: 10 }
       );
     }
   };
@@ -565,7 +561,7 @@
         node.data.node.description = template["description"];
         node.data.node.template = updateTemplate(
           template["template"] as unknown as APITemplateType,
-          node.data.node.template as APITemplateType,
+          node.data.node.template as APITemplateType
         );
       }
     });
