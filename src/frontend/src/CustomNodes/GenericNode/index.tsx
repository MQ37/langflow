--- conflicted
+++ resolved
@@ -13,17 +13,12 @@
   TOOLTIP_OUTDATED_NODE,
 } from "../../constants/constants";
 import { BuildStatus } from "../../constants/enums";
-<<<<<<< HEAD
-import { getSpecificClassFromBuildStatus } from "../helpers/get-class-from-build-status";
-=======
 import { postCustomComponent } from "../../controllers/API";
->>>>>>> e6fefa68
 import NodeToolbarComponent from "../../pages/FlowPage/components/nodeToolbarComponent";
 import useAlertStore from "../../stores/alertStore";
 import { useDarkStore } from "../../stores/darkStore";
 import useFlowStore from "../../stores/flowStore";
 import useFlowsManagerStore from "../../stores/flowsManagerStore";
-import { useShortcutsStore } from "../../stores/shortcuts";
 import { useTypesStore } from "../../stores/typesStore";
 import { VertexBuildTypeAPI } from "../../types/api";
 import { NodeDataType } from "../../types/flow";
@@ -41,12 +36,7 @@
 import getFieldTitle from "../utils/get-field-title";
 import sortFields from "../utils/sort-fields";
 import ParameterComponent from "./components/parameterComponent";
-<<<<<<< HEAD
-import { postCustomComponent } from "../../controllers/API";
 import { useShortcutsStore } from "../../stores/shortcuts";
-import { countHandlesFn } from "../helpers/count-handles";
-=======
->>>>>>> e6fefa68
 
 export default function GenericNode({
   data,
@@ -68,10 +58,10 @@
   const setErrorData = useAlertStore((state) => state.setErrorData);
   const isDark = useDarkStore((state) => state.dark);
   const buildStatus = useFlowStore(
-    (state) => state.flowBuildStatus[data.id]?.status
+    (state) => state.flowBuildStatus[data.id]?.status,
   );
   const lastRunTime = useFlowStore(
-    (state) => state.flowBuildStatus[data.id]?.timestamp
+    (state) => state.flowBuildStatus[data.id]?.timestamp,
   );
   const takeSnapshot = useFlowsManagerStore((state) => state.takeSnapshot);
 
@@ -79,7 +69,7 @@
   const [nodeName, setNodeName] = useState(data.node!.display_name);
   const [inputDescription, setInputDescription] = useState(false);
   const [nodeDescription, setNodeDescription] = useState(
-    data.node?.description!
+    data.node?.description!,
   );
   const [isOutdated, setIsOutdated] = useState(false);
   const [validationStatus, setValidationStatus] =
@@ -97,7 +87,7 @@
     data.node!,
     setNode,
     setIsOutdated,
-    updateNodeInternals
+    updateNodeInternals,
   );
 
   const name = nodeIconsLucide[data.type] ? data.type : types[data.type];
@@ -128,12 +118,12 @@
     selected: boolean,
     showNode: boolean,
     buildStatus: BuildStatus | undefined,
-    validationStatus: VertexBuildTypeAPI | null
+    validationStatus: VertexBuildTypeAPI | null,
   ) => {
     const specificClassFromBuildStatus = getSpecificClassFromBuildStatus(
       buildStatus,
       validationStatus,
-      isDark
+      isDark,
     );
 
     const baseBorderClass = getBaseBorderClass(selected);
@@ -142,7 +132,7 @@
       baseBorderClass,
       nodeSizeClass,
       "generic-node-div group/node",
-      specificClassFromBuildStatus
+      specificClassFromBuildStatus,
     );
     return names;
   };
@@ -187,7 +177,7 @@
     showNode,
     isEmoji,
     nodeIconFragment,
-    checkNodeIconFragment
+    checkNodeIconFragment,
   );
 
   function countHandles(): void {
@@ -301,7 +291,7 @@
           selected,
           showNode,
           buildStatus,
-          validationStatus
+          validationStatus,
         )}
       >
         {data.node?.beta && showNode && (
@@ -432,7 +422,7 @@
                             }
                             title={getFieldTitle(
                               data.node?.template!,
-                              templateField
+                              templateField,
                             )}
                             info={data.node?.template[templateField].info}
                             name={templateField}
@@ -460,7 +450,7 @@
                             proxy={data.node?.template[templateField].proxy}
                             showNode={showNode}
                           />
-                        )
+                        ),
                     )}
                   <ParameterComponent
                     key={scapedJSONStringfy({
@@ -623,7 +613,7 @@
                       !data.node?.description) &&
                       nameEditable
                       ? "font-light italic"
-                      : ""
+                      : "",
                   )}
                   onDoubleClick={(e) => {
                     setInputDescription(true);
@@ -685,13 +675,13 @@
                         }
                         title={getFieldTitle(
                           data.node?.template!,
-                          templateField
+                          templateField,
                         )}
                         info={data.node?.template[templateField].info}
                         name={templateField}
                         tooltipTitle={
                           data.node?.template[templateField].input_types?.join(
-                            "\n"
+                            "\n",
                           ) ?? data.node?.template[templateField].type
                         }
                         required={data.node!.template[templateField].required}
@@ -718,7 +708,7 @@
               <div
                 className={classNames(
                   Object.keys(data.node!.template).length < 1 ? "hidden" : "",
-                  "flex-max-width justify-center"
+                  "flex-max-width justify-center",
                 )}
               >
                 {" "}
