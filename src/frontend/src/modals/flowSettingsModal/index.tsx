import { useContext, useRef, useState } from "react";
import EditFlowSettings from "../../components/EditFlowSettingsComponent";
import IconComponent from "../../components/genericIconComponent";
import { Button } from "../../components/ui/button";
import { SETTINGS_DIALOG_SUBTITLE } from "../../constants/constants";
import { alertContext } from "../../contexts/alertContext";
import { TabsContext } from "../../contexts/tabsContext";
import BaseModal from "../baseModal";

<<<<<<< HEAD
export default function FlowSettingsModal(): JSX.Element {
  const [open, setOpen] = useState(true);
  const { closePopUp } = useContext(PopUpContext);
=======
export default function FlowSettingsModal({
  open,
  setOpen,
}: {
  open: boolean;
  setOpen: (open: boolean) => void;
}) {
>>>>>>> dda8676d
  const { setErrorData, setSuccessData } = useContext(alertContext);
  const ref = useRef();
  const { flows, tabId, updateFlow, setTabsState, saveFlow } =
    useContext(TabsContext);
  const maxLength = 50;
  const [name, setName] = useState(flows.find((f) => f.id === tabId).name);
  const [description, setDescription] = useState(
    flows.find((f) => f.id === tabId).description
  );
<<<<<<< HEAD
  function setModalOpen(x: boolean): void {
    setOpen(x);
    if (x === false) {
      setTimeout(() => {
        closePopUp();
      }, 300);
    }
  }
  function handleClick(): void {
=======
  function handleClick() {
>>>>>>> dda8676d
    let savedFlow = flows.find((f) => f.id === tabId);
    savedFlow.name = name;
    savedFlow.description = description;
    saveFlow(savedFlow);
    setSuccessData({ title: "Changes saved successfully" });
    setOpen(false);
  }
  return (
    <BaseModal open={open} setOpen={setOpen} size="smaller">
      <BaseModal.Header description={SETTINGS_DIALOG_SUBTITLE}>
        <span className="pr-2">Settings</span>
        <IconComponent name="Settings2" className="mr-2 h-4 w-4 " />
      </BaseModal.Header>
      <BaseModal.Content>
        <EditFlowSettings
          name={name}
          description={description}
          flows={flows}
          tabId={tabId}
          setName={setName}
          setDescription={setDescription}
          updateFlow={updateFlow}
        />
      </BaseModal.Content>

      <BaseModal.Footer>
        <Button onClick={handleClick} type="submit">
          Save
        </Button>
      </BaseModal.Footer>
    </BaseModal>
  );
}<|MERGE_RESOLUTION|>--- conflicted
+++ resolved
@@ -6,20 +6,12 @@
 import { alertContext } from "../../contexts/alertContext";
 import { TabsContext } from "../../contexts/tabsContext";
 import BaseModal from "../baseModal";
+import { FlowSettingsPropsType } from "../../types/components";
 
-<<<<<<< HEAD
-export default function FlowSettingsModal(): JSX.Element {
-  const [open, setOpen] = useState(true);
-  const { closePopUp } = useContext(PopUpContext);
-=======
 export default function FlowSettingsModal({
   open,
   setOpen,
-}: {
-  open: boolean;
-  setOpen: (open: boolean) => void;
-}) {
->>>>>>> dda8676d
+}: FlowSettingsPropsType): JSX.Element {
   const { setErrorData, setSuccessData } = useContext(alertContext);
   const ref = useRef();
   const { flows, tabId, updateFlow, setTabsState, saveFlow } =
@@ -29,19 +21,7 @@
   const [description, setDescription] = useState(
     flows.find((f) => f.id === tabId).description
   );
-<<<<<<< HEAD
-  function setModalOpen(x: boolean): void {
-    setOpen(x);
-    if (x === false) {
-      setTimeout(() => {
-        closePopUp();
-      }, 300);
-    }
-  }
   function handleClick(): void {
-=======
-  function handleClick() {
->>>>>>> dda8676d
     let savedFlow = flows.find((f) => f.id === tabId);
     savedFlow.name = name;
     savedFlow.description = description;
