--- conflicted
+++ resolved
@@ -82,17 +82,6 @@
     } else {
       verticesLayers = verticesOrder;
     }
-<<<<<<< HEAD
-
-    const verticesIds = verticesLayers.flat();
-    useFlowStore.getState().updateVerticesBuild({
-      verticesLayers,
-      verticesIds,
-      verticesOrder,
-      runId,
-    });
-    resolve({ verticesLayers, verticesIds, verticesOrder, runId });
-=======
     const verticesIds = verticesOrder.flat();
     useFlowStore.getState().updateVerticesBuild({
       verticesLayers,
@@ -100,7 +89,6 @@
       runId,
     });
     resolve({ verticesLayers, verticesIds, runId });
->>>>>>> cdb59132
   });
 }
 
@@ -120,12 +108,8 @@
   if (!verticesBuild || nodeId) {
     verticesBuild = await updateVerticesOrder(flowId, nodeId);
   }
-<<<<<<< HEAD
-  let verticesIds = verticesBuild?.verticesIds!;
-=======
 
   const verticesIds = verticesBuild?.verticesIds!;
->>>>>>> cdb59132
   const verticesLayers = verticesBuild?.verticesLayers!;
   const runId = verticesBuild?.runId!;
   let stop = false;
@@ -188,14 +172,9 @@
 
   // Set each vertex state to building
   const buildResults: Array<boolean> = [];
-<<<<<<< HEAD
   for (let i = 0; i < dynamicVerticesLayers.length; i++) {
     console.log(dynamicVerticesLayers);
     const layer = dynamicVerticesLayers[i];
-=======
-  console.log(verticesLayers);
-  for (const layer of verticesLayers) {
->>>>>>> cdb59132
     if (onBuildStart) onBuildStart(layer);
     for (const id of layer) {
       // Check if id is in the list of inactive nodes
