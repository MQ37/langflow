### JSON Document Builder

# Build a Document containing a JSON object using a key and another Document page content.

# **Params**

# - **Key:** The key to use for the JSON object.
# - **Document:** The Document page to use for the JSON object.

# **Output**

# - **Document:** The Document containing the JSON object.

from langflow import CustomComponent
from langchain.schema import Document
from langflow.services.database.models.base import orjson_dumps


class JSONDocumentBuilder(CustomComponent):
    display_name: str = "JSON Document Builder"
    description: str = "Build a Document containing a JSON object using a key and another Document page content."
    output_types: list[str] = ["Document"]
<<<<<<< HEAD
    beta = True
    documentation: str = "https://docs.langflow.org/components/utilities#json-document-builder"
=======
    beta: bool = True
    documentation: str = (
        "https://docs.langflow.org/components/utilities#json-document-builder"
    )
>>>>>>> 34131000

    field_config = {
        "key": {"display_name": "Key"},
        "document": {"display_name": "Document"},
    }

    def build(
        self,
        key: str,
        document: Document,
    ) -> Document:
        documents = None
        if isinstance(document, list):
            documents = [
                Document(page_content=orjson_dumps({key: doc.page_content}, indent_2=False)) for doc in document
            ]
        elif isinstance(document, Document):
            documents = Document(page_content=orjson_dumps({key: document.page_content}, indent_2=False))
        else:
            raise TypeError(f"Expected Document or list of Documents, got {type(document)}")
        self.repr_value = documents
        return documents<|MERGE_RESOLUTION|>--- conflicted
+++ resolved
@@ -11,8 +11,8 @@
 
 # - **Document:** The Document containing the JSON object.
 
+from langchain.schema import Document
 from langflow import CustomComponent
-from langchain.schema import Document
 from langflow.services.database.models.base import orjson_dumps
 
 
@@ -20,15 +20,8 @@
     display_name: str = "JSON Document Builder"
     description: str = "Build a Document containing a JSON object using a key and another Document page content."
     output_types: list[str] = ["Document"]
-<<<<<<< HEAD
     beta = True
     documentation: str = "https://docs.langflow.org/components/utilities#json-document-builder"
-=======
-    beta: bool = True
-    documentation: str = (
-        "https://docs.langflow.org/components/utilities#json-document-builder"
-    )
->>>>>>> 34131000
 
     field_config = {
         "key": {"display_name": "Key"},
