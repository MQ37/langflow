--- conflicted
+++ resolved
@@ -23,40 +23,6 @@
 
 def build_langchain_types_dict():
     """Build a dictionary of all langchain types"""
-<<<<<<< HEAD
-
-    return {
-        "chains": {
-            chain: get_signature(chain, "chains") for chain in list_type("chains")
-        },
-        "agents": {
-            agent: get_signature(agent, "agents") for agent in list_type("agents")
-        },
-        "prompts": {
-            prompt: get_signature(prompt, "prompts") for prompt in list_type("prompts")
-        },
-        "llms": {llm: get_signature(llm, "llms") for llm in list_type("llms")},
-        "memories": {
-            memory: get_signature(memory, "memories")
-            for memory in list_type("memories")
-        },
-        "tools": {tool: get_signature(tool, "tools") for tool in list_type("tools")},
-        "toolkits": get_toolkits(),
-        "wrappers": {
-            wrapper: get_signature(wrapper, "wrappers")
-            for wrapper in list_type("wrappers")
-        },
-    }
-
-
-def get_toolkits():
-    """Get a list of all toolkits"""
-    result = {}
-    for toolkit in list_type("toolkits"):
-        if sig := get_signature(toolkit, "toolkits"):
-            result[toolkit] = sig
-    return result
-=======
     chain_creator = ChainCreator()
     agent_creator = AgentCreator()
     prompt_creator = PromptCreator()
@@ -78,5 +44,4 @@
     all_types = {}
     for creator in creators:
         all_types.update(creator.to_dict())
-    return all_types
->>>>>>> d9ad0ad2
+    return all_types