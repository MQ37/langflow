--- conflicted
+++ resolved
@@ -2,17 +2,6 @@
 
 # Large Language Models (LLMs)
 
-<<<<<<< HEAD
-<Admonition type="caution" icon="🚧" title="ZONE UNDER CONSTRUCTION">
-  <p>
-    Thank you for your patience as we refine our documentation. You might
-    encounter some inconsistencies. Please help us improve by sharing your
-    feedback or reporting any issues! 🛠️📝
-  </p>
-</Admonition>
-
-=======
->>>>>>> 4f2e582c
 A Large Language Model (LLM) is a foundational component of Langflow. It provides a uniform interface for interacting with LLMs from various providers, including OpenAI, Cohere, and HuggingFace. Langflow extensively uses LLMs across its chains and agents, employing them to generate text based on specific prompts or inputs.
 
 ---
